--- conflicted
+++ resolved
@@ -89,7 +89,10 @@
             self.establish_connection()
             self.session_preparation()
 
-<<<<<<< HEAD
+        # Clear the read buffer
+        time.sleep(.3 * self.global_delay_factor)
+        self.clear_buffer()
+
     def __enter__(self):
         """Enter runtime context"""
         return self
@@ -97,11 +100,6 @@
     def __exit__(self, exc_type, exc_val, exc_tb):
         """Gracefully close connection on context manager exit"""
         self.disconnect()
-=======
-        # Clear the read buffer
-        time.sleep(.3 * self.global_delay_factor)
-        self.clear_buffer()
->>>>>>> 038e9ad3
 
     def write_channel(self, out_data):
         """Generic handler that will write to both SSH and telnet channel."""
