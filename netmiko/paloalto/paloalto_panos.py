from typing import Optional, Union, List, Any, Dict
import time
import re
import warnings
from os import path
from paramiko import SSHClient

from netmiko.no_enable import NoEnable
from netmiko.base_connection import BaseConnection, DELAY_FACTOR_DEPR_SIMPLE_MSG


class SSHClient_noauth(SSHClient):
    """Set noauth when manually handling SSH authentication."""

    def _auth(self, username, *args):
        self._transport.auth_none(username)
        return


class PaloAltoPanosBase(NoEnable, BaseConnection):
    """
    Implement methods for interacting with PaloAlto devices.

    Disables `enable()` and `check_enable_mode()`
    methods.  Overrides several methods for PaloAlto-specific compatibility.
    """

    def session_preparation(self) -> None:
        """
        Prepare the session after the connection has been established.

        Disable paging (the '--more--' prompts).
        Set the base prompt for interaction ('>').
        """
        self.ansi_escape_codes = True
        self._test_channel_read()
        self.set_base_prompt(delay_factor=20)
        self.disable_paging(command="set cli pager off")
        self.disable_paging(command="set cli scripting-mode on")
        # Clear the read buffer
        time.sleep(0.3 * self.global_delay_factor)
        self.clear_buffer()

<<<<<<< HEAD
    def special_login_handler(self, delay_factor: float = 1.0) -> None:
        """
        PAN-OS may present something similar to the following on login.

        login as: admin

        Do you accept and acknowledge the statement above ? (yes/no) : yes

        Password:
        """
        delay_factor = self.select_delay_factor(delay_factor)
        i = 0
        time.sleep(delay_factor * 0.25)
        output = ""
        while i <= 20:
            new_output = self.read_channel()
            if re.search(r"login as", new_output):
                self.write_channel(self.username + self.RETURN)
                output += new_output
            elif re.search(
                r"Do you accept and acknowledge the statement above", new_output
            ):
                self.write_channel("yes" + self.RETURN)
                output += new_output
            elif re.search(r"ssword", new_output):
                self.write_channel(self.password + self.RETURN)
                output += new_output
                break
            else:
                self.write_channel(self.RETURN)
                time.sleep(delay_factor * 1)

            time.sleep(delay_factor * 0.5)
            i += 1

    def check_config_mode(self, check_string="]"):
=======
    def check_config_mode(self, check_string: str = "]", pattern: str = "") -> bool:
>>>>>>> c897b1a5
        """Checks if the device is in configuration mode or not."""
        return super().check_config_mode(check_string=check_string, pattern=pattern)

    def config_mode(
        self, config_command: str = "configure", pattern: str = "", re_flags: int = 0
    ) -> str:
        """Enter configuration mode."""
        return super().config_mode(
            config_command=config_command, pattern=pattern, re_flags=re_flags
        )

    def exit_config_mode(self, exit_config: str = "exit", pattern: str = r">") -> str:
        """Exit configuration mode."""
        return super().exit_config_mode(exit_config=exit_config, pattern=pattern)

    def commit(
        self,
        comment: str = "",
        force: bool = False,
        partial: bool = False,
        device_and_network: bool = False,
        policy_and_objects: bool = False,
        vsys: str = "",
        no_vsys: bool = False,
        read_timeout: float = 120.0,
        delay_factor: Optional[float] = None,
    ) -> str:
        """
        Commit the candidate configuration.

        Commit the entered configuration. Raise an error and return the failure
        if the commit fails.

        Automatically enters configuration mode

        default:
            command_string = commit
        (device_and_network or policy_and_objects or vsys or
                no_vsys) and not partial:
            Exception

        delay_factor: Deprecated in Netmiko 4.x. Will be eliminated in Netmiko 5.

        """

        if delay_factor is not None:
            warnings.warn(DELAY_FACTOR_DEPR_SIMPLE_MSG, DeprecationWarning)

        if (
            device_and_network or policy_and_objects or vsys or no_vsys
        ) and not partial:
            raise ValueError(
                "'partial' must be True when using "
                "device_and_network or policy_and_objects "
                "or vsys or no_vsys."
            )

        # Select proper command string based on arguments provided
        command_string = "commit"
        commit_marker = "configuration committed successfully"
        if comment:
            command_string += f' description "{comment}"'
        if force:
            command_string += " force"
        if partial:
            command_string += " partial"
            if vsys:
                command_string += f" {vsys}"
            if device_and_network:
                command_string += " device-and-network"
            if policy_and_objects:
                command_string += " device-and-network"
            if no_vsys:
                command_string += " no-vsys"
            command_string += " excluded"

        # Enter config mode (if necessary)
        output = self.config_mode()
        output += self._send_command_str(
            command_string,
            strip_prompt=False,
            strip_command=False,
            expect_string="100%",
            read_timeout=read_timeout,
        )

        if commit_marker not in output.lower():
            raise ValueError(f"Commit failed with the following errors:\n\n{output}")
        return output

    def strip_command(self, command_string: str, output: str) -> str:
        """Strip command_string from output string."""
        output_list = output.split(command_string)
        return self.RESPONSE_RETURN.join(output_list)

    def strip_prompt(self, a_string: str) -> str:
        """Strip the trailing router prompt from the output."""
        response_list = a_string.split(self.RESPONSE_RETURN)
        new_response_list = []
        for line in response_list:
            if self.base_prompt not in line:
                new_response_list.append(line)

        output = self.RESPONSE_RETURN.join(new_response_list)
        return self.strip_context_items(output)

    def strip_context_items(self, a_string: str) -> str:
        """Strip PaloAlto-specific output.

        PaloAlto will also put a configuration context:
        [edit]

        This method removes those lines.
        """
        strings_to_strip = [r"\[edit.*\]"]

        response_list = a_string.split(self.RESPONSE_RETURN)
        last_line = response_list[-1]

        for pattern in strings_to_strip:
            if re.search(pattern, last_line):
                return self.RESPONSE_RETURN.join(response_list[:-1])

        return a_string

    def send_command(
        self, *args: Any, **kwargs: Any
    ) -> Union[str, List[Any], Dict[str, Any]]:
        """Palo Alto requires an extra delay"""
        kwargs["read_timeout"] = kwargs.get("read_timeout", 25)
        return super().send_command(*args, **kwargs)

    def cleanup(self, command: str = "exit") -> None:
        """Gracefully exit the SSH session."""
        try:
            # The pattern="" forces use of send_command_timing
            if self.check_config_mode(pattern=""):
                self.exit_config_mode()
        except Exception:
            pass
        # Always try to send final 'exit' (command)
        self._session_log_fin = True
        self.write_channel(command + self.RETURN)


class PaloAltoPanosSSH(PaloAltoPanosBase):
    def _build_ssh_client(self):
        """Prepare for Paramiko SSH connection."""
        # Create instance of SSHClient object
        # If not using SSH keys, we use noauth
        if not self.use_keys:
            remote_conn_pre = SSHClient_noauth()
        else:
            remote_conn_pre = SSHClient()

        # Load host_keys for better SSH security
        if self.system_host_keys:
            remote_conn_pre.load_system_host_keys()
        if self.alt_host_keys and path.isfile(self.alt_key_file):
            remote_conn_pre.load_host_keys(self.alt_key_file)

        # Default is to automatically add untrusted hosts (make sure appropriate for your env)
        remote_conn_pre.set_missing_host_key_policy(self.key_policy)
        return remote_conn_pre


class PaloAltoPanosTelnet(PaloAltoPanosBase):
    pass<|MERGE_RESOLUTION|>--- conflicted
+++ resolved
@@ -41,7 +41,6 @@
         time.sleep(0.3 * self.global_delay_factor)
         self.clear_buffer()
 
-<<<<<<< HEAD
     def special_login_handler(self, delay_factor: float = 1.0) -> None:
         """
         PAN-OS may present something similar to the following on login.
@@ -77,10 +76,7 @@
             time.sleep(delay_factor * 0.5)
             i += 1
 
-    def check_config_mode(self, check_string="]"):
-=======
     def check_config_mode(self, check_string: str = "]", pattern: str = "") -> bool:
->>>>>>> c897b1a5
         """Checks if the device is in configuration mode or not."""
         return super().check_config_mode(check_string=check_string, pattern=pattern)
 
