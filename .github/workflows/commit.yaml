--- 
name: build
on: [push, pull_request]
jobs:
  std_tests:
    runs-on: ubuntu-latest
    strategy:
      max-parallel: 4
      matrix:
        python-version: [3.6, 3.7, 3.8, 3.9]

    steps:
      - name: Checkout repository
        uses: actions/checkout@v2

      - name: Setup Python ${{ matrix.python-version }}
        uses: actions/setup-python@v2
        with:
          python-version: ${{ matrix.python-version }}

      - name: Install dependencies
        run: |
          python -m pip install --upgrade pip
          pip install -r requirements.txt
          pip install -r requirements-dev.txt
          pip install -r requirements-genie.txt

      - name: Run black
        run: |
          black --check .

      - name: Run linter
        run: |
          pylama .

      - name: Run mypy
        run: |
          mypy ./netmiko/*.py
<<<<<<< HEAD
          mypy ./netmiko/[a-hopq]*
          mypy ./netmiko/mikrotik/
=======
          mypy ./netmiko/[a-n]*
>>>>>>> ed82a292

      - name: Run Tests
        run: |
          py.test -v -s tests/test_import_netmiko.py
          py.test -v -s tests/unit/test_base_connection.py
          py.test -v -s tests/unit/test_utilities.py
          py.test -v -s tests/unit/test_ssh_autodetect.py
<|MERGE_RESOLUTION|>--- conflicted
+++ resolved
@@ -36,12 +36,7 @@
       - name: Run mypy
         run: |
           mypy ./netmiko/*.py
-<<<<<<< HEAD
-          mypy ./netmiko/[a-hopq]*
-          mypy ./netmiko/mikrotik/
-=======
-          mypy ./netmiko/[a-n]*
->>>>>>> ed82a292
+          mypy ./netmiko/[a-q]*
 
       - name: Run Tests
         run: |
